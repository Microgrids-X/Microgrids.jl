--- conflicted
+++ resolved
@@ -2,17 +2,10 @@
 
 export simulate,
        NonDispatchables,
-<<<<<<< HEAD
-       Project, DieselGenerator, Battery, Photovoltaic, WindPower, Microgrid,
+       Project, DieselGenerator, Battery, Photovoltaic, PVInverter, WindPower, Microgrid,
        OperVarsTraj, OperVarsAggr,
        operation, aggregation, dispatch, production,
        ComponentCosts, MicrogridCosts, annual_costs, economics
-=======
-       Project, DieselGenerator, Battery, Photovoltaic, PVInverter, WindPower, Microgrid,
-       TotalCosts, OperVarsTraj, OperVarsAggr,
-       operation, aggregation, dispatch, production, production_inverter,
-       annual_costs, economics
->>>>>>> 0ff1eddc
 
 include("components.jl")
 include("dispatch.jl")
